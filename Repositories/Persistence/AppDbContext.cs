--- conflicted
+++ resolved
@@ -58,10 +58,6 @@
 
             b.Entity<Club>().ToTable("clubs");
             b.Entity<ClubMember>().ToTable("club_members");
-<<<<<<< HEAD
-=======
-            
->>>>>>> d74c2343
             b.Entity<Room>().ToTable("rooms");
             b.Entity<RoomMember>().ToTable("room_members");
 
@@ -273,31 +269,6 @@
        e.HasOne(x => x.User).WithMany()
   .HasForeignKey(x => x.UserId).OnDelete(DeleteBehavior.Restrict);
 
-<<<<<<< HEAD
-                e.HasIndex(c => new { c.CommunityId, c.Name }).IsUnique();
-
-                // Indexes for club queries
-                e.HasIndex(c => c.CommunityId);
-                e.HasIndex(c => c.MembersCount);
-            });
-
-            b.Entity<ClubMember>(e =>
-            {
-                e.Property(x => x.Role).HasConversion<string>();
-
-                e.HasOne(x => x.Club)
-                 .WithMany()
-                 .HasForeignKey(x => x.ClubId)
-                 .OnDelete(DeleteBehavior.Cascade);
-
-                e.HasOne(x => x.User)
-                 .WithMany()
-                 .HasForeignKey(x => x.UserId)
-                 .OnDelete(DeleteBehavior.Cascade);
-
-                e.HasIndex(x => x.UserId).HasDatabaseName("IX_ClubMember_User");
-            });
-=======
            e.HasIndex(x => new { x.CommunityId, x.UserId }).IsUnique();
       e.HasIndex(x => x.UserId).HasDatabaseName("IX_CommunityMembers_UserId");
      });
@@ -330,7 +301,6 @@
     e.HasIndex(x => new { x.ClubId, x.UserId }).IsUnique();
    e.HasIndex(x => x.UserId).HasDatabaseName("IX_ClubMembers_UserId");
        });
->>>>>>> d74c2343
 
             // ====== Rooms ======
             b.Entity<Room>(e =>
@@ -619,13 +589,9 @@
       b.Entity<ClubMember>().HasQueryFilter(cm => !cm.User!.IsDeleted && !cm.Club!.IsDeleted && !cm.Club!.Community!.IsDeleted);
             
             b.Entity<Room>().HasQueryFilter(r => !r.IsDeleted && !r.Club!.IsDeleted && !r.Club!.Community!.IsDeleted);
-<<<<<<< HEAD
             b.Entity<CommunityMember>().HasQueryFilter(cm => !cm.User!.IsDeleted && !cm.Community!.IsDeleted);
             b.Entity<ClubMember>().HasQueryFilter(cm => !cm.User!.IsDeleted && !cm.Club!.IsDeleted && !cm.Club!.Community!.IsDeleted);
             b.Entity<RoomMember>().HasQueryFilter(rm => !rm.User!.IsDeleted && !rm.Room!.IsDeleted && !rm.Room!.Club!.IsDeleted && !rm.Room!.Club!.Community!.IsDeleted);
-=======
-        b.Entity<RoomMember>().HasQueryFilter(rm => !rm.User!.IsDeleted && !rm.Room!.IsDeleted && !rm.Room!.Club!.IsDeleted && !rm.Room!.Club!.Community!.IsDeleted);
->>>>>>> d74c2343
 
       // (Tuỳ chọn) filter cho Game/UserGame nếu bạn có soft-delete ở Game
        // b.Entity<Game>().HasQueryFilter(g => !g.IsDeleted);
